--- conflicted
+++ resolved
@@ -34,14 +34,9 @@
     "aiosqlite>=0.21.0",
     "numerize>=0.12",
     "hnswlib>=0.8.0",
-<<<<<<< HEAD
-    "pytest>=8.4.2",
-    "httpx>=0.28.1",
-=======
     "jsonfinder>=0.4.2",
     "crewai[google-genai]",
     "litellm",
->>>>>>> 2483cac5
 ]
 
 
