import asyncio
import csv
import json
import random
import time
from collections.abc import Iterable
from copy import copy, deepcopy
from functools import partial, reduce
from typing import (
    Any,
    Awaitable,
    Callable,
    Dict,
    List,
    Optional,
    Type,
    TypeVar,
    Union
)
import crewai
import pandas as pd
import yaml
from langchain_core.prompts import PromptTemplate
from loguru import logger
from pandas import DataFrame
from pydantic import BaseModel, Field, create_model

from agentics.abstractions.pydantic_transducer import (
    PydanticTransducerCrewAI,
    PydanticTransducerVLLM,
)
from agentics.core.llm_connections import get_llm_provider, available_llms
from agentics.abstractions.structured_output import generate_structured_output
from agentics.core.utils import (
    are_models_structurally_identical,
    chunk_list,
    clean_for_json,
    get_active_fields,
    make_all_fields_optional,
    pretty_print_atype,
    pydantic_model_from_csv,
    pydantic_model_from_dataframe,
    pydantic_model_from_dict,
    pydantic_model_from_jsonl,
    remap_dict_keys,
<<<<<<< HEAD
    sanitize_dict_keys
=======
    sanitize_dict_keys,
>>>>>>> 399d6868
)
from agentics.core.mapping import AttributeMapping, ATypeMapping
from crewai import LLM

T = TypeVar("T", bound=BaseModel)
ReduceStatesType = Callable[[List[T]], T]


class AgenticsError(Exception):
    """Base class for all custom exceptions in Agentics."""

    pass


class InvalidStateError(AgenticsError):
    pass


class TransductionError(AgenticsError):
    pass


from enum import Enum

AG = TypeVar("A", bound="AG")


class AG(BaseModel):
    """
    Agentics is a Python class that wraps a list of Pydantic objects and enables structured, type-driven logical transduction between them.

    Internally, Agentics is implemented as a Pydantic model. It holds:
        •	atype: a reference to the Pydantic class shared by all objects in the list.
        •	states: a list of Pydantic instances, each validated to be of type atype.
        •	tools: a list of tools (CrewAI or Langchain) to be used for transduction

    """

    model_config = {"arbitrary_types_allowed": True}
    atype: Type[BaseModel] = Field(
        BaseModel,
        description="""this is the type in common among all element of the list""",
    )
    states: List[BaseModel] = []
    transduce_fields: Optional[List[str]] = Field(
        None,
        description="""this is the list of field that will be used for the transduction, both incoming and outcoming""",
    )
    llm: Any = Field(get_llm_provider(), exclude=True)
    tools: Optional[List[Any]] = Field(None, exclude=True)
<<<<<<< HEAD
    max_iter:int = Field(3, exclude=False,description="Max number of iterations for the agent to provide a final transduction when using tools.")
=======
    max_iter: int = Field(
        3,
        exclude=False,
        description="Max number of iterations for the agent to provide a final transduction when using tools.",
    )
>>>>>>> 399d6868
    instructions: Optional[str] = Field(
        """Generate an object of the specified type from the following input.""",
        description="Special instructions to be given to the agent for executing transduction",
    )
    prompt_template: Optional[str] = Field(
        None,
        description="Langchain style prompt pattern to be used when provided as an input for a transduction.  Refer to https://python.langchain.com/docs/concepts/prompt_templates/ ",
    )
    crew_prompt_params: Optional[Dict[str, str]] = Field(
        {
            "role": "Task Executor",
            "goal": "You execute tasks",
            "backstory": "You are always faithful and provide only fact based answers.",
            "expected_output": "Described by Pydantic Type",
        },
        description="prompt parameter for initializing Crew and Task",
    )
    skip_intensional_definiton: bool = Field(
        False,
        description="if True, don't compose intentional instruction for Crew Task",
    )
    memory_collection: Optional[str] = None
    transduction_logs_path: Optional[str] = Field(
        None,
        description="""If not null, the specified file will be created and used to save the intermediate results of transduction from each batch. The file will be updated in real time and can be used for monitoring""",
    )
<<<<<<< HEAD
    reasoning:Optional[bool] = False
=======
    reasoning: Optional[bool] = None
>>>>>>> 399d6868
    batch_size: Optional[int] = 20
    verbose_transduction: bool = True
    verbose_agent: bool = False

    @staticmethod
    def create_crewai_llm(**kwargs):
        from crewai import LLM

        return LLM(**kwargs)
    
    @classmethod
    def get_llm_provider(cls, provider_name: str = "first") -> Union[LLM, dict[str, LLM]]:
        if provider_name == "first":
            return  next(iter(available_llms.values()), None) if len(available_llms)>0 else None
        if provider_name == "list":
            return available_llms
        if provider_name in available_llms:
            return available_llms[provider_name]
        raise ValueError(f"Unknown provider: {provider_name}")


    ### Turn agentics into lists iterating on the states
    def __iter__(self):
        return iter(self.states)

    def __len__(self):
        return len(self.states)

    def __call__(self, *fields) -> AG:
        """Returns a new agentic with the subtype of fields"""
        atype = self.subset_atype(fields)
        new_ag = self.rebind_atype(atype, {i: i for i in fields})
        new_ag.transduce_fields = list(fields)
        return new_ag

    def __getitem__(self, index: int):
        """Returns the state for the provided index"""
        return self.states[index]

    # Synchronous map
    def filter(self, func: Callable[[BaseModel], bool]) -> AG:
        """func should be a function that takes as an input a state and return a boolean, false will be filtered out"""
        self.states = [state for state in self.states if func(state)]
        return self

    # Asynchronous map with exception-safe job gathering
    async def amap(self, func: Awaitable) -> AG:
        if self.verbose_transduction:
            logger.debug(f"Executing amap on function {func}")

        ## TODO override states
        chunks = chunk_list(self.states, self.batch_size)
        results = []
        i = 1
        for chunk in chunks:
            try:
                begin_time = time.time()
                tasks = []
                for state in chunk:
                    corutine = asyncio.wait_for(func(state), timeout=300)
                    tasks.append(corutine)
                result_run = await asyncio.gather(*tasks, return_exceptions=True)
                if self.transduction_logs_path:
                    with open(self.transduction_logs_path, "a") as f:
                        for state in result_run:
                            f.write(state.model_dump_json() + "\n")

                results += result_run
                end_time = time.time()
                if self.verbose_transduction:
                    logger.debug(
                        f"{i * self.batch_size if i > 1 else len(chunk)} states processed. {(end_time - begin_time) / self.batch_size} seconds average per state in the last chunk ..."
                    )
                i += 1
            except asyncio.TimeoutError and Exception as e:
                size = self.batch_size if len(chunk) == self.batch_size else len(chunk)
                if self.verbose_transduction:
                    logger.debug(
                        f"ERROR, states {(i - 1) * self.batch_size + 1} to {((i - 1) * self.batch_size) + size} have not been transduced"
                    )
                if self.verbose_transduction:
                    logger.debug(e)

                results += chunk

        new_states = []
        for i, result in enumerate(results):
            if isinstance(result, Exception) or isinstance(
                result, asyncio.TimeoutError
            ):
                if self.verbose_transduction:
                    logger.debug(f"⚠️ Error processing state {i}: {result}")
                # You can choose to skip, retry, or store the error
                new_states.append(
                    self.states[i]
                )  # or keep the original: self.states[i]
            else:
                new_states.append(result)

        self.states = new_states
        return self

    async def areduce(self, func: ReduceStatesType[T]) -> T:
        output = await func(self.states)
        self.states = output
        return self

    @classmethod
    def from_states(cls, states: List[BaseModel], atype: BaseModel = None) -> AG:
        if len(states) == 0:
            return cls()
        else:
            if not atype:
                if isinstance(states[0], BaseModel):
                    atype = type(states[0])
            wrong_state = None
            for state in states:
                if atype != type(state):
                    wrong_state = state
            if not wrong_state:
                return AG(atype=atype, states=states)
            else:
                raise InvalidStateError(
                    f"Expected {atype} for object {wrong_state.model_dump_json}"
                )

    @classmethod
    def from_csv(
        cls,
        csv_file,
        atype: Type[BaseModel] = None,
        max_rows: int = None,
        task_description: str = None
    ) -> AG:
        """
        Import an object of type Agentics from a CSV file.
        If atype is not provided it will be automatically inferred from the column names and
        all attributes will be set as strings
        """

        states: List = []
        new_type = None
        if atype:
            logger.debug(
                f"Importing Agentics of type {atype.__name__} from CSV {csv_file}"
            )
            new_type = atype
        else:
            new_type = make_all_fields_optional(pydantic_model_from_csv(csv_file))
        with open(csv_file, encoding="utf-8-sig") as f:
            c_row = 0
            for row in csv.DictReader(f):
                if not max_rows or c_row < max_rows:
                    state = new_type(**row)
                    states.append(state)
                c_row += 1
        return cls(states=states, atype=new_type, task_description=task_description)

    @classmethod
    def from_dataframe(
        cls, dataframe: DataFrame, atype: Type[BaseModel] = None, max_rows: int = None
    ) -> AG:
        """
        Import an object of type Agentics from a Pandas DataFrame object.
        If atype is not provided it will be automatically inferred from the column names and
        all attributes will be set as strings
        """
        states: List[BaseModel] = []
        new_type = atype or pydantic_model_from_dataframe(dataframe)
        logger.debug(f"Importing Agentics of type {new_type.__name__} from DataFrame")

        for i, row in dataframe.iterrows():
            if max_rows and i >= max_rows:
                break
            state = new_type(**row.to_dict())
            states.append(state)
        return cls(states=states, atype=new_type)

    @classmethod
    def from_jsonl(
        cls,
        path_to_json_file: str,
        atype: Optional[Type[BaseModel]] = None,
        max_rows: Optional[int] = None,
        jsonl: bool = True,
    ) -> AG:
        """
        Import an object of type Agentics from jsonl file.
        If atype is not provided it will be automatically inferred from the json schema.
        """
        if jsonl:
            states: List = []
            c_row = 0
            new_type = None
            if atype:
                new_type = atype
            else:
                new_type = pydantic_model_from_jsonl(path_to_json_file)
            for line in open(path_to_json_file, encoding="utf-8"):
                if not max_rows or c_row < max_rows:
                    state_dict = sanitize_dict_keys(json.loads(line))
                    states.append(new_type(**state_dict))
                c_row += 1
            return cls(states=states, atype=new_type)
        else:
            c_row = 0
            input_states = json.load(open(path_to_json_file, encoding="utf-8"))
            states = []
            if atype:
                new_type = atype
            else:
                new_type = (
                    pydantic_model_from_dict(input_states[0])
                    if len(input_states) > 0
                    else BaseModel
                )

            for state in input_states:
                if not max_rows or c_row < max_rows:
                    state_dict = sanitize_dict_keys(state)
                    states.append(new_type(**state_dict))
                c_row += 1
            return cls(states=states, atype=new_type)

    def subset_atype(self, include_fields: set[str]) -> Type[BaseModel]:
        """Generate a type which is a subset of a_type containing only fields in include list"""
        fields = {
            field: (
                self.atype.model_fields[field].annotation,
                self.atype.model_fields[field].default,
            )
            for field in include_fields
        }
        return create_model("_".join(include_fields), **fields)

    def rebind_atype(
        self, new_atype: BaseModel, mapping: Dict[str, str] = None
    ) -> BaseModel:
        """Return an agentic of type atype where all the states have been converted to atype, keeping only the matching attributes, discariding the remaining."""
        new_ag = deepcopy(self)
        new_ag.atype = new_atype
        new_ag.states = []

        for state in self.states:
            if mapping:
                new_state = remap_dict_keys(state.model_dump(), mapping)
                new_ag.states.append(new_atype(**new_state))

            else:
                new_ag.states.append(new_atype(**state.model_dump()))
        return new_ag

    def add_attribute(
        self,
        slot_name: str,
        slot_type: type = str,
        default_value=None,
        description: Optional[str] = None,
    ):
        """
        Add a new slot to the `atype` and rebase the Agentics model.

        Args:
            slot_name (str): Name of the new slot to add.
            slot_type (type): Data type of the slot (default: str).
            default_value: Default value for the slot (default: None).
            description (str, optional): Description for the slot.

        Returns:
            Type[BaseModel]: A new Pydantic model with the added slot.
        """
        # Clone existing fields
        fields = {
            field: (
                self.atype.model_fields[field].annotation,
                Field(
                    default=self.atype.model_fields[field].default,
                    description=self.atype.model_fields[field].description,
                ),
            )
            for field in self.atype.model_fields.keys()
        }

        # Add the new field
        fields[slot_name] = (
            slot_type,
            Field(default=default_value, description=description),
        )

        # Create a new model with the added field
        new_model = create_model(f"{self.atype.__name__}_extended", **fields)

        # Optionally re-assign it to self.atype
        return self.rebind_atype(new_model)

    def clone(agentics_instance):
        copy_instance = copy(agentics_instance)
        copy_instance.states = deepcopy(agentics_instance.states)
        copy_instance.tools = agentics_instance.tools  # shallow copy, ok if immutable
        return copy_instance

    def truncate_states(self, start: int, end: int) -> AG:
        self.states = self.states[start:end]
        return self

    @staticmethod
    def copy_attribute_values(
        state: BaseModel, source_attribute: str, target_attribute: str
    ) -> BaseModel:
        """for each state, copy the value from source_attribute to the target_attribute
        Usage: for generating fewshots,
        copy values for the target_attribute from source_attribute that holds the ground_truth.
        """
        source_value = getattr(state, source_attribute)
        setattr(state, target_attribute, source_value)
        return state

    async def copy_fewshots_from_ground_truth(
        self, source_target_pairs: list[tuple[str, str]], first_n: Optional[int] = None
    ) -> AG:
        """for each state, copy fields values from ground truth to target attributes
        to be used as fewshot during transduction
        """
        for src, target in source_target_pairs:
            func = partial(
                AG.copy_attribute_values,
                source_attribute=src,
                target_attribute=target,
            )
            await self.apply_to_states(func, first_n=first_n)
        return self

    async def __lshift__(self, other):
        """This is a transduction operation projecting a list of pydantic objects of into a target types
        Results are accumulated in the self instance and returned back as a result.
        Return None if the right operand is not of type AgenticList
        """
        output = self.clone()
        output.states = []
        input_prompts = (
            []
        )  ## gather input prompts for transduction by dumping input states
        target_type = (
            self.subset_atype(self.transduce_fields)
            if self.transduce_fields
            else self.atype
        )
        if isinstance(other, AG):
            if self.verbose_transduction:
                logger.debug(
                    f"Executing task: {self.instructions}\n{len(other.states)} states will be transduced"
                )

            if other.prompt_template:
                prompt_template = PromptTemplate.from_template(other.prompt_template)
            else:
                prompt_template = None
            i = 0
            for i in range(len(other.states)):
                if prompt_template:
                    input_prompts.append(
                        "SOURCE:\n"
                        + prompt_template.invoke(
                            other.states[i].model_dump(include=other.transduce_fields)
                        ).text
                    )
                else:
                    input_prompts.append(
                        "SOURCE:\n"
                        + json.dumps(
                            other.states[i].model_dump(include=other.transduce_fields)
                        )
                    )

        elif isinstance(other, Iterable) and all(isinstance(i, str) for i in other):
            if self.verbose_transduction:
                logger.debug(
                    f"Transduction from input texts {other} to {type(target_type)} in progress. This might take a while"
                )
            input_prompts = ["\nSOURCE:\n" + x for x in other]
        else:
            return NotImplemented

        ## expand prompts with relevant knowledge from memory
        if self.memory_collection:
            collections = await memory.get_collections()
            if self.memory_collection in collections:
                final_prompts = []
                for prompt in input_prompts:
                    passages = memory.retrieve_content(self.memory_collection, prompt)
                    newline_split_passages = "\n".join(passages)
                    final_prompts.append(
                        f"""Read the following passages provided as context: 
                                            {newline_split_passages}
                                            Now transduce output for the following prompt:
                                            {prompt}"""
                    )
                input_prompts = final_prompts

        ## collect few shots, only when all target slots are non null TODO need to improve with some non null
        instructions = ""

        # Add instructions
        if self.skip_intensional_definiton:
            instructions = f"{self.instructions}" if self.instructions else "\n"
        else:
            instructions += "\nYour task is to transduce a source Pydantic Object into the specified Output type. Generate only slots that are logically deduced from the input information, otherwise live then null.\n"
            if self.instructions:
                instructions += (
                    "\nRead carefully the following instructions for executing your task:\n"
                    + self.instructions
                )

        # Gather few shots
        few_shots = ""
        for i in range(len(self.states)):
            if self.states[i] and get_active_fields(
                self.states[i], allowed_fields=set(self.transduce_fields)
            ) == set(self.transduce_fields):
                few_shots += (
                    "Example\nSOURCE:\n"
                    + other.states[i].model_dump_json(include=other.transduce_fields)
                    + "\nTARGET:\n"
                    + self.states[i].model_dump_json(include=self.transduce_fields)
                    + "\n"
                )
        if len(few_shots) > 0:
            instructions += (
                "Here is a list of few shots examples for your task:\n" + few_shots
            )

        ## Perform Transduction
        ## TODO override states
        chunks = chunk_list(input_prompts, self.batch_size)
        output_states = []

        i = 1
        transducer_class = (
            PydanticTransducerCrewAI
            if type(self.llm) == crewai.LLM
            else PydanticTransducerVLLM
        )
        if self.verbose_transduction:
            logger.debug(f"transducer class: {transducer_class}")
        for chunk in chunks:
            try:
                begin_time = time.time()
                transduced_type = (
                    self.subset_atype(self.transduce_fields)
                    if self.transduce_fields
                    else self.atype
                )
                pt = transducer_class(
                    transduced_type,
                    tools=self.tools,
                    llm=self.llm,
                    intensional_definiton=instructions,
                    verbose=self.verbose_agent,
                    max_iter=self.max_iter,
                    **self.crew_prompt_params,
                )
                output_states_tmp = await asyncio.wait_for(
                    pt.async_transduce(chunk), timeout=200
                )
                output_states += [
                    (
                        output_state
                        if not isinstance(output_states_tmp, asyncio.TimeoutError)
                        else self.states[i]
                    )
                    for i, output_state in enumerate(output_states_tmp)
                ]
                end_time = time.time()
                size = self.batch_size if len(chunk) == self.batch_size else len(chunk)
                if self.verbose_transduction:
                    logger.debug(
                        f"Processed {size} states in {end_time - begin_time} seconds"
                    )
            except Exception as e:
                if self.verbose_transduction:
                    logger.debug(
                        "Warning: Failed to transduce batch. Executing individual steps"
                    )
                size = self.batch_size if len(chunk) == self.batch_size else len(chunk)

                begin_time = time.time()
                pt = transducer_class(
                    target_type,
                    tools=self.tools,
                    llm=self.llm,
                    intensional_definiton=instructions,
                    verbose=self.verbose_agent,
                    max_iter=self.max_iter,
                    **self.crew_prompt_params,
                )
                for state in chunk:
                    try:
                        output_transduction = await pt.async_transduce([state])
                        if isinstance(output_transduction, tuple):
                            output_states += dict([output_transduction])
                        else:
                            output_states += output_transduction
                        logger.debug(".", end="")
                    except Exception as e:
                        if self.verbose_transduction:
                            logger.debug(
                                f"Warning: Failed to transduce state {state} for the following reason: ",
                                e,
                            )
                        output_states += [target_type()]
                end_time = time.time()
                if self.verbose_transduction:
                    logger.debug(
                        f"Processed {size} states in {end_time - begin_time} seconds"
                    )

            if self.transduction_logs_path:
                with open(self.transduction_logs_path, "a") as f:
                    for state in output_states:
                        if state:
                            f.write(state.model_dump_json() + "\n")
                        else:
                            f.write(self.atype().model_dump_json() + "\n")
            if self.verbose_transduction:
                logger.debug(
                    f"{i * self.batch_size if i > 1 else len(chunk)} states processed in {(end_time - begin_time) / self.batch_size} seconds average per state ..."
                )
            i += 1

        if isinstance(other, AG):
            for i in range(len(other.states)):
                output_state = output_states[i]
                if isinstance(output_state, tuple):
                    output_state_dict = dict([output_state])
                elif are_models_structurally_identical(type(output_state), target_type):
                    output_state_dict = output_state.model_dump()
                else:
                    output_state_dict = output_state[0].model_dump()

                merged = self.atype(
                    **(other.states[i].model_dump() | output_state_dict)
                )
                output.states.append(merged)
        elif isinstance(other, Iterable) and all(isinstance(i, str) for i in other):
            for i in range(len(other)):
                if isinstance(output_states[i], self.atype):
                    output.states.append(self.atype(**output_states[i].model_dump()))
                elif output_states[i]:
                    output.states.append(self.atype(**output_states[i][0].model_dump()))
                else:
                    output.states.append(self.atype())
        return output

    async def apply_to_states(
        self, func: Callable[[BaseModel], BaseModel], first_n: Optional[int] = None
    ) -> AG:
        """
        Applies a function to each state in the Agentics object.

        Parameters:
        - func: A function that takes a Pydantic model (a state) and returns a modified Pydantic model.

        Returns:
        - A new Agentics object with the transformed states.
        """
        if first_n is None:
            self.states = [func(state) for state in self.states]
        else:
            self.states = [
                func(state) for state in self.states[:first_n]
            ] + self.states[first_n:]
        return self

    def product(self, other: AG) -> AG:
        """
        AG1.product(AG2, include_fields) returns the product of two types AG'

        e.g.    AG1([x1,x2]) * AG2([y1, y2]) returns AG([x1-y1, x2-y1, x2-y1, x2-y2])
                here, xi-yj means the filed values are filled in from xi and yj so making a product of two states

        Usage: AG1 is an optimizer and AG2 is evaluation set.
        duplicate dataset AG2 per each AG1 optimization parameter set.
        """
        new_fields = {}
        for field in other.atype.model_fields.keys():
            new_fields[field] = (
                other.atype.model_fields[field].annotation,
                Field(
                    default=other.atype.model_fields[field].default,
                    description=other.atype.model_fields[field].description,
                ),
            )

        for field in self.atype.model_fields.keys():
            new_fields[field] = (
                self.atype.model_fields[field].annotation,
                Field(
                    default=self.atype.model_fields[field].default,
                    description=self.atype.model_fields[field].description,
                ),
            )
        prod_atype = create_model(
            f"{self.atype.__name__}__{other.atype.__name__}", **new_fields
        )

        extended_ags = []
        for state in self.states:
            extended_ag = deepcopy(other)
            extended_ag.atype = prod_atype
            extended_ag.states = [
                prod_atype(**(other_state.model_dump() | state.model_dump()))
                for other_state in other.states
            ]
            extended_ags.append(extended_ag)

        return reduce((lambda x, y: AG.add_states(x, y)), extended_ags)

    def quotient(self, other: AG) -> list[AG]:
        """
        AG1.quotient(AG') returns the list of quotients [AG1]

        Revsers of the product, segment the states of AG'

        Usage: After evaluating the prompts we want separate the evaluated sets and reduce score from each
        """
        quotient_list = []
        quotient_size, quotient_counts = (
            len(self.states),
            len(other.states) // len(self.states),
        )
        for ind in range(quotient_counts):
            quotient_ag = self.clone()
            quotient_ag.states = [
                self.atype(**(other_state.model_dump()))
                for other_state in other.states[
                    ind * quotient_size : (ind + 1) * quotient_size
                ]
            ]
            quotient_list.append(quotient_ag)
        return quotient_list

    @staticmethod
    def add_states(first: AG, other: AG) -> AG:
        return AG(
            atype=first.atype, tools=first.tools, states=first.states + other.states
        )

    def __add__(self, other):
        transducer_class = (
            PydanticTransducerCrewAI
            if type(self.llm) == crewai.LLM
            else PydanticTransducerVLLM
        )
        if isinstance(other, AG):
            return AG(
                atype=self.atype, tools=self.tools, states=self.states + other.states
            )
        

        return NotImplemented



    async def map_atypes(self, other: AG) -> ATypeMapping:
        if self.verbose_agent:
            logger.debug(f"Mapping type {other.atype} into type {self.atype}")

        target_attributes = []
        for target_attribute in self.atype.model_fields.items():
            target_attributes.append(
                "TARGET_SCHEMA:\n"
                + str(self.atype.model_json_schema())
                + "\nTARGET_ATTRIBUTE: "
                + str(target_attribute[0])
                + "\nSOURCE_SCHEMA:\n"
                + str(other.atype.model_json_schema())
            )

        mappings = AG(atype=AttributeMapping)
        mappings.instructions = f"""Map the TARGET_ATTRIBUTE to the right attribute of in the SOURCE_SCHEMA"""
        output = await (mappings << target_attributes)
        return ATypeMapping(
            source_atype=other.atype,
            target_atype=self.atype,
            attribute_mappings=output.states,
        )

    async def map_atypes_fast(self, other: AG) -> ATypeMapping:
        if self.verbose_agent:
            logger.debug(f"Mapping type {other.atype} into type {self.atype}")

        target_schema_dict = self.atype.model_json_schema()
        source_schema_dict = other.atype.model_json_schema()["properties"]
        mappings = AG(atype=ATypeMapping, transduce_fields=["attribute_mappings"])
        mappings.instructions = f"""provide each attribute mapping from the SOURCE schema to zero or more attributes of the TARGET schema, providing a pydantic output as instructed"""
        output = await (
            mappings
            << [f"SOURCE:\n{str(source_schema_dict)}\nTARGET:{str(target_schema_dict)}"]
        )
        return output.attribute_mappings

    async def self_transduction(
        self,
        source_fields: List[str],
        target_fields: List[str],
        instructions: str = None,
    ):
        target = self.clone()
        self.transduce_fields = source_fields
        if instructions:
            target.instructions = instructions
        target.transduce_fields = target_fields

        output_process = target << self
        output = await output_process
        return output

    def get_random_sample(self, percent: float) -> AG:
        if not (0 <= percent <= 1):
            raise ValueError("Percent must be between 0 and 1")

        sample_size = int(len(self.states) * percent)
        output = self.clone()
        output.states = random.sample(self.states, sample_size)
        return output

    def to_csv(self, csv_file: str) -> Any:
        if self.verbose_transduction:
            logger.debug(f"Exporting {len(self.states)} Agentics to CSV {csv_file}")
        field_names = self.atype.model_fields.keys()
        with open(csv_file, mode="w", newline="", encoding="utf-8") as f:
            writer = csv.DictWriter(f, fieldnames=field_names)
            writer.writeheader()
            for state in self.states:
                writer.writerow(state.model_dump())

    def to_jsonl(self, jsonl_file: str) -> Any:
        if self.verbose_transduction:
            logger.debug(f"Exporting {len(self.states)} Agentics to CSV {jsonl_file}")
        with open(jsonl_file, mode="w", newline="", encoding="utf-8") as f:
            for state in self.states:
                try:
                    f.write(json.dumps(clean_for_json(state)) + "\n")
                except Exception as e:
                    logger.debug(f"⚠️ Failed to serialize state: {e}")
                    f.write(json.dumps(self.atype().model_dump()))

    def to_dataframe(self) -> DataFrame:
        """
        Converts the current Agentics states into a pandas DataFrame.

        Returns:
            DataFrame: A pandas DataFrame representing the current states.
        """
        data = [state.model_dump() for state in self.states]
        return pd.DataFrame(data)

    def pretty_print(self):
        output = f"Atype : {self.atype}\n"
        for state in self.states:
            output += yaml.dump(state.model_dump(), sort_keys=False) + "\n"
        return output<|MERGE_RESOLUTION|>--- conflicted
+++ resolved
@@ -6,20 +6,12 @@
 from collections.abc import Iterable
 from copy import copy, deepcopy
 from functools import partial, reduce
-from typing import (
-    Any,
-    Awaitable,
-    Callable,
-    Dict,
-    List,
-    Optional,
-    Type,
-    TypeVar,
-    Union
-)
+from typing import Any, Awaitable, Callable, Dict, List, Optional, Type, TypeVar, Union
+
 import crewai
 import pandas as pd
 import yaml
+from crewai import LLM
 from langchain_core.prompts import PromptTemplate
 from loguru import logger
 from pandas import DataFrame
@@ -29,28 +21,22 @@
     PydanticTransducerCrewAI,
     PydanticTransducerVLLM,
 )
-from agentics.core.llm_connections import get_llm_provider, available_llms
 from agentics.abstractions.structured_output import generate_structured_output
+from agentics.core.llm_connections import available_llms, get_llm_provider
+from agentics.core.mapping import AttributeMapping, ATypeMapping
 from agentics.core.utils import (
     are_models_structurally_identical,
     chunk_list,
     clean_for_json,
     get_active_fields,
     make_all_fields_optional,
-    pretty_print_atype,
     pydantic_model_from_csv,
     pydantic_model_from_dataframe,
     pydantic_model_from_dict,
     pydantic_model_from_jsonl,
     remap_dict_keys,
-<<<<<<< HEAD
-    sanitize_dict_keys
-=======
     sanitize_dict_keys,
->>>>>>> 399d6868
 )
-from agentics.core.mapping import AttributeMapping, ATypeMapping
-from crewai import LLM
 
 T = TypeVar("T", bound=BaseModel)
 ReduceStatesType = Callable[[List[T]], T]
@@ -72,7 +58,7 @@
 
 from enum import Enum
 
-AG = TypeVar("A", bound="AG")
+AG = TypeVar("AG", bound="AG")
 
 
 class AG(BaseModel):
@@ -98,15 +84,11 @@
     )
     llm: Any = Field(get_llm_provider(), exclude=True)
     tools: Optional[List[Any]] = Field(None, exclude=True)
-<<<<<<< HEAD
-    max_iter:int = Field(3, exclude=False,description="Max number of iterations for the agent to provide a final transduction when using tools.")
-=======
     max_iter: int = Field(
         3,
         exclude=False,
         description="Max number of iterations for the agent to provide a final transduction when using tools.",
     )
->>>>>>> 399d6868
     instructions: Optional[str] = Field(
         """Generate an object of the specified type from the following input.""",
         description="Special instructions to be given to the agent for executing transduction",
@@ -133,11 +115,7 @@
         None,
         description="""If not null, the specified file will be created and used to save the intermediate results of transduction from each batch. The file will be updated in real time and can be used for monitoring""",
     )
-<<<<<<< HEAD
-    reasoning:Optional[bool] = False
-=======
-    reasoning: Optional[bool] = None
->>>>>>> 399d6868
+    reasoning: Optional[bool] = False
     batch_size: Optional[int] = 20
     verbose_transduction: bool = True
     verbose_agent: bool = False
@@ -147,17 +125,22 @@
         from crewai import LLM
 
         return LLM(**kwargs)
-    
+
     @classmethod
-    def get_llm_provider(cls, provider_name: str = "first") -> Union[LLM, dict[str, LLM]]:
+    def get_llm_provider(
+        cls, provider_name: str = "first"
+    ) -> Union[LLM, dict[str, LLM]]:
         if provider_name == "first":
-            return  next(iter(available_llms.values()), None) if len(available_llms)>0 else None
+            return (
+                next(iter(available_llms.values()), None)
+                if len(available_llms) > 0
+                else None
+            )
         if provider_name == "list":
             return available_llms
         if provider_name in available_llms:
             return available_llms[provider_name]
         raise ValueError(f"Unknown provider: {provider_name}")
-
 
     ### Turn agentics into lists iterating on the states
     def __iter__(self):
@@ -270,7 +253,7 @@
         csv_file,
         atype: Type[BaseModel] = None,
         max_rows: int = None,
-        task_description: str = None
+        task_description: str = None,
     ) -> AG:
         """
         Import an object of type Agentics from a CSV file.
@@ -795,11 +778,8 @@
             return AG(
                 atype=self.atype, tools=self.tools, states=self.states + other.states
             )
-        
 
         return NotImplemented
-
-
 
     async def map_atypes(self, other: AG) -> ATypeMapping:
         if self.verbose_agent:
