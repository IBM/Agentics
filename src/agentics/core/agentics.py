--- conflicted
+++ resolved
@@ -38,22 +38,15 @@
 from agentics.core.atype import (
     copy_attribute_values,
     get_active_fields,
-<<<<<<< HEAD
     get_pydantic_fields,
     import_pydantic_from_code,
-=======
->>>>>>> 5c60c48a
     make_all_fields_optional,
     pydantic_model_from_csv,
     pydantic_model_from_dataframe,
     pydantic_model_from_dict,
     pydantic_model_from_jsonl,
 )
-<<<<<<< HEAD
 from agentics.core.errors import AmapError, InvalidStateError
-=======
-from agentics.core.errors import InvalidStateError
->>>>>>> 5c60c48a
 from agentics.core.llm_connections import available_llms, get_llm_provider
 from agentics.core.mapping import AttributeMapping, ATypeMapping
 from agentics.core.utils import (
@@ -120,16 +113,7 @@
         False,
         description="if True, don't compose intentional instruction for Crew Task",
     )
-<<<<<<< HEAD
-=======
-    states: List[BaseModel] = []
-    tools: Optional[List[Any]] = Field(None, exclude=True)
-    transduce_fields: Optional[List[str]] = Field(
-        None,
-        description="""this is the list of field that will be used for the transduction, both incoming and outcoming""",
-    )
     transient_pbar: bool = False
->>>>>>> 5c60c48a
     transduction_logs_path: Optional[str] = Field(
         None,
         description="""If not null, the specified file will be created and used to save the intermediate results of transduction from each batch. The file will be updated in real time and can be used for monitoring""",
@@ -174,15 +158,9 @@
     def timeout(self, value: float):
         self.transduction_timeout = value
 
-<<<<<<< HEAD
-    ###################################
-    #### Agentics Utilities   #########
-    ###################################
-=======
     ################################
     ##### Agentics Utilities   #####
     ################################
->>>>>>> 5c60c48a
     def clone(agentics_instance):
         copy_instance = copy(agentics_instance)
         copy_instance.states = deepcopy(agentics_instance.states)
@@ -190,14 +168,9 @@
         return copy_instance
 
     def filter_states(self, start: int = None, end: int = None) -> AG:
-<<<<<<< HEAD
         new_self = self.clone()
         new_self.states = self.states[start:end]
         return new_self
-=======
-        self.states = self.states[start:end]
-        return self
->>>>>>> 5c60c48a
 
     def get_random_sample(self, percent: float) -> AG:
         """An AG is returned with randomly selected states, given the percentage of samples to return."""
@@ -209,15 +182,9 @@
         output.states = random.sample(self.states, sample_size)
         return output
 
-<<<<<<< HEAD
-    ##############
-    ### LLMs  ####
-    ##############
-=======
     #################
     ##### LLMs  #####
     #################
->>>>>>> 5c60c48a
 
     @staticmethod
     def create_crewai_llm(**kwargs):
@@ -276,15 +243,9 @@
             return available_llms[provider_name]
         raise ValueError(f"Unknown provider: {provider_name}")
 
-<<<<<<< HEAD
-    ##############################
-    #### List Functionalities ####
-    ##############################
-=======
     ################################
     ##### List Functionalities #####
     ################################
->>>>>>> 5c60c48a
 
     def __iter__(self):
         """Iterates over the list of states"""
@@ -302,10 +263,9 @@
         """Append the state into the list of states"""
         self.states.append(state)
 
-<<<<<<< HEAD
-    ########################################
-    ###### Validation Functionalities ######
-    ########################################
+    ######################################
+    ##### Validation Functionalities #####
+    ######################################
 
     def validate(
         self, coerce: bool = False, return_error=False
@@ -377,14 +337,9 @@
             else:
                 return False
 
-    ########################################
-    #### aMapReduce Functionalities ########
-    ########################################
-=======
     ######################################
     ##### aMapReduce Functionalities #####
     ######################################
->>>>>>> 5c60c48a
 
     async def amap(self, func: StateOperator, timeout=None) -> AG:
         """Asynchronous map with exception-safe job gathering"""
@@ -449,15 +404,9 @@
         self.states = [output] if isinstance(output, BaseModel) else output
         return self
 
-<<<<<<< HEAD
-    ###############################
-    #### Import Functionalities ###
-    ###############################
-=======
     ##################################
     ##### Import Functionalities #####
     ##################################
->>>>>>> 5c60c48a
 
     @classmethod
     def from_states(cls, states: List[BaseModel], atype: BaseModel = None) -> AG:
@@ -685,15 +634,9 @@
         data = [state.model_dump() for state in self.states]
         return pd.DataFrame(data)
 
-<<<<<<< HEAD
-    ##########################################
-    ##### Logical Transduction ###############
-    ##########################################
-=======
     ################################
     ##### Logical Transduction #####
     ################################
->>>>>>> 5c60c48a
 
     async def __lshift__(self, other):
         """This is a transduction operation projecting a list of pydantic objects of into a target types
@@ -710,7 +653,6 @@
             return self.llm.call(other)
 
         if not self.atype and is_str_or_list_of_str(other):
-<<<<<<< HEAD
             if self.transduction_type == "amap":
                 input_messages = AG(states=[AGString(string=x) for x in other])
                 input_messages = await input_messages.amap(llm_call)
@@ -732,11 +674,6 @@
                 self.transduction_type = "areduce"
                 self.areduce_batches += reduced_chunks.states
                 return await (self << reduced_chunks)
-=======
-            input_messages = AG(states=[AGString(string=x) for x in other])
-            input_messages = await input_messages.amap(llm_call)
-            return [x.string for x in input_messages.states]
->>>>>>> 5c60c48a
 
         output = self.clone()
         output.states = []
@@ -843,13 +780,8 @@
             )
             transduced_results = await pt.execute(
                 *input_prompts,
-<<<<<<< HEAD
-                description=f"Transducing  {self.atype.__name__} << {
-                    "DefaultType" if not isinstance(other, AG) else other.atype.__name__}",
-=======
-                description=f"Transducing {self.__name__} << {"AG[str]" if not isinstance(other, AG) else other.__name__}",
+                description=f"Transducing {self.__name__} << {'AG[str]' if not isinstance(other, AG) else other.__name__}",
                 transient_pbar=self.transient_pbar
->>>>>>> 5c60c48a
             )
         except Exception as e:
             transduced_results = self.states
@@ -947,15 +879,9 @@
         output = await output_process
         return output
 
-<<<<<<< HEAD
-    #####################################
-    ### Atype Manipulation Functions ####
-    #####################################
-=======
     ########################################
     ##### aType Manipulation Functions #####
     ########################################
->>>>>>> 5c60c48a
 
     def __call__(self, *fields, persist: Optional[Union[bool, List[str]]] = None) -> AG:
         """
@@ -1056,11 +982,7 @@
             )
 
         merged_atype = create_model(
-<<<<<<< HEAD
-            f"{self.atype.__name__}__merge__{other.atype.__name__}", **new_fields
-=======
             f"{self.__name__}__merge__{other.__name__}", **new_fields
->>>>>>> 5c60c48a
         )
 
         # 2) Pairwise merge states (right wins on value conflicts)
