import asyncio
import json
import os
from abc import ABC, abstractmethod
from collections.abc import Iterable
from typing import Any, Optional, Type, Union

from crewai import Agent, Crew, Process, Task
from dotenv import load_dotenv
from loguru import logger
from openai import AsyncOpenAI
from pydantic import BaseModel

from agentics.core.llm_connections import get_llm_provider
from agentics.core.utils import openai_response

load_dotenv()


class Transducer(ABC):

    wait: int = 0.01
    max_retries = 5
    _retry: int = 0

    model_config = {"arbitrary_types_allowed": True}

    @abstractmethod
    async def transduce(
        self, input: Union[str, Iterable[str]], *args, **kwargs
    ) -> Union[BaseModel, Iterable[BaseModel]]:
        pass


class TransducerVLLM(Transducer):
    llm: AsyncOpenAI
    intensional_definiton: str
    verbose: bool = False
    MAX_CHAR_PROMPT: int = 15000

    def __init__(
        self,
        atype: Type[BaseModel],
        verbose: bool = False,
        llm=None,
        tools=None,
        intensional_definiton=None,
        **kwargs,
    ):
        self.atype = atype
        self.verbose = verbose
        self.llm = llm
        self.tools = tools
        self.intensional_definiton = (
            intensional_definiton
            if intensional_definiton
            else """Generate an object of the specified Pydantic Type from the following input."""
        )
        self.llm_params = {
            "extra_body": {"guided_json": self.atype.model_json_schema()},
            "logprobs": False,
            "n": 1,
        }
        self.llm_params.update(kwargs)

    async def transduce(
        self,
        input: Union[str, Iterable[str]],
        logprobs: bool = False,
        n_samples: int = 1,
        **kwargs,
<<<<<<< HEAD
    ) -> Union[BaseModel, Iterable[BaseModel]]:

=======
    ) -> list[list[BaseModel]]:
>>>>>>> 10143c8a
        default_user_prompt = "\n".join(
            [
                self.intensional_definiton,
                "Generate an object of the specified Pydantic Type from the following input.\n",
            ]
        )
        self.llm_params.update(kwargs)
        if isinstance(input, str):
            result = await openai_response(
                model=os.getenv("VLLM_MODEL_ID"),
                base_url=os.getenv("VLLM_URL"),
                user_prompt=default_user_prompt + str(state),
                **self.llm_params,
            )
            decoded_result = self.atype.model_validate_json(result)
            return decoded_result

        elif isinstance(input, Iterable) and all(isinstance(i, str) for i in input):
            processes = []
            for state in input:
                corutine = openai_response(
                    model=os.getenv("VLLM_MODEL_ID"),
                    base_url=os.getenv("VLLM_URL"),
                    user_prompt=default_user_prompt + str(state),
                    **self.llm_params,
                )
                processes.append(corutine)
            results = await asyncio.wait_for(
                asyncio.gather(*processes, return_exceptions=True), timeout=10000
            )

            decoded_results = []
            for result in results:
                if issubclass(type(result), Exception):
                    if self.verbose:
                        logger.debug("Something went wrongs, generating empty states")
                    decoded_results.append(self.atype())
                else:
                    decoded_results.append(self.atype.model_validate_json(result))
            return decoded_results
        else:
            return NotImplemented


class TransducerCrewAI(Transducer):
    crew: Crew
    llm: Any
    intensional_definiton: str
    verbose: bool = False
    max_iter: int = 3
    MAX_CHAR_PROMPT: int = 15000

    def __init__(
        self,
        atype: Type[BaseModel],
        verbose: bool = False,
        llm=None,
        tools=None,
        intensional_definiton=None,
        max_iter=max_iter,
        reasoning=False,
        **kwargs,
    ):
        self.atype = atype
        self.llm = llm if llm else get_llm_provider()
        self.intensional_definiton = (
            intensional_definiton
            if intensional_definiton
            else """Generate an object of the specified Pydantic Type from the following input."""
        )
        self.prompt_params = {
            "role": "Task Executor",
            "goal": "You execute tasks",
            "backstory": "You are always faithful and provide only fact based answers.",
            "expected_output": "Described by Pydantic Type",
        }
        self.prompt_params.update(kwargs)
        agent = Agent(
            role=self.prompt_params["role"],
            goal=self.prompt_params["goal"],
            backstory=self.prompt_params["backstory"],
            verbose=verbose,
            max_iter=max_iter,
            llm=self.llm,
            reasoning=reasoning,
            max_reasoning_attempts=4,
            tools=tools if tools else [],
        )
        task = Task(
            description=self.intensional_definiton + " {task_description}",
            expected_output=self.prompt_params["expected_output"],
            output_file="",
            agent=agent,
            output_pydantic=self.atype,
            tools=tools,
        )
        self.crew = Crew(
            agents=[agent],
            tasks=[task],
            process=Process.sequential,
            verbose=verbose,
            manager_llm=self.llm,
            function_calling_llm=self.llm,
            chat_llm=self.llm,
        )

<<<<<<< HEAD
    async def _transduce_with_retry(self, input: str):
        answer = await self.crew.kickoff_async(
            {"task_description": input[: self.MAX_CHAR_PROMPT]}
        )
=======
    async def __kickoff_with_index(self, state, i):
        return (await self.crew.kickoff_async(state), i, state)

    async def async_transduce(self, input):
        if isinstance(input, str):
            answer = self.crew.kickoff_async({"task_description": input})
            ans = await answer
            return ans.pydantic
        elif isinstance(input, Iterable) and all(isinstance(i, str) for i in input):
            input_states = [
                {"task_description": x[: self.MAX_CHAR_PROMPT]} for x in input
            ]
            answer_list = await self.crew.kickoff_for_each_async(input_states)

            return [x.pydantic for x in answer_list]
        else:
            return NotImplemented

    def transduce(self, input):
        answer = self.crew.kickoff({"task_description": input})
>>>>>>> 10143c8a
        return answer.pydantic

    async def transduce(self, *inputs: str) -> Union[BaseModel, Iterable[BaseModel]]:
        self._retry += 1
        _inputs = []
        if len(inputs) == 1:
            try:
                answers = [await self._transduce_with_retry(inputs[0])]
            except Exception as e:
                _indices = 0
                _inputs = [inputs[0]] if isinstance(e, Exception) else []
        else:
            tasks = [asyncio.create_task(self._transduce_with_retry(i)) for i in inputs]
            answers = await asyncio.gather(*tasks, return_exceptions=True)
            _inputs = []
            _indices = []
            for i, task in enumerate(tasks):
                if task.exception() and self._retry <= self.max_retries:
                    _inputs.append(inputs[i])
                    _indices.append(i)
        if _inputs:
            logger.info(f"retrying {len(_inputs)} states")
            if self.verbose:
                logger.debug(f"retrying {len(_inputs)} states")
            asyncio.sleep(self.wait)
            _answers = await self.transduce(*_inputs)
            for i, answer in zip(_indices, _answers):
                answers[i] = answer

        self._retry = 0
        return answers<|MERGE_RESOLUTION|>--- conflicted
+++ resolved
@@ -69,12 +69,8 @@
         logprobs: bool = False,
         n_samples: int = 1,
         **kwargs,
-<<<<<<< HEAD
     ) -> Union[BaseModel, Iterable[BaseModel]]:
 
-=======
-    ) -> list[list[BaseModel]]:
->>>>>>> 10143c8a
         default_user_prompt = "\n".join(
             [
                 self.intensional_definiton,
@@ -181,33 +177,10 @@
             chat_llm=self.llm,
         )
 
-<<<<<<< HEAD
     async def _transduce_with_retry(self, input: str):
         answer = await self.crew.kickoff_async(
             {"task_description": input[: self.MAX_CHAR_PROMPT]}
         )
-=======
-    async def __kickoff_with_index(self, state, i):
-        return (await self.crew.kickoff_async(state), i, state)
-
-    async def async_transduce(self, input):
-        if isinstance(input, str):
-            answer = self.crew.kickoff_async({"task_description": input})
-            ans = await answer
-            return ans.pydantic
-        elif isinstance(input, Iterable) and all(isinstance(i, str) for i in input):
-            input_states = [
-                {"task_description": x[: self.MAX_CHAR_PROMPT]} for x in input
-            ]
-            answer_list = await self.crew.kickoff_for_each_async(input_states)
-
-            return [x.pydantic for x in answer_list]
-        else:
-            return NotImplemented
-
-    def transduce(self, input):
-        answer = self.crew.kickoff({"task_description": input})
->>>>>>> 10143c8a
         return answer.pydantic
 
     async def transduce(self, *inputs: str) -> Union[BaseModel, Iterable[BaseModel]]:
