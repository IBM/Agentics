{
 "cells": [
  {
   "cell_type": "markdown",
   "id": "32543613",
   "metadata": {},
   "source": [
    "# Using LLMs\n",
    "\n",
    "This Jupyter Notebook demonstrates the use of various Large Language Model (LLM) providers and tools for natural language processing tasks. It showcases how to interact with LLMs using the `crewai` library (which is used by Agentics), parse structured outputs with Pydantic models, and explore available LLM connections. The notebook provides practical examples for calling different LLMs, formatting responses, and integrating with external providers such as OpenAI and IBM WatsonX."
   ]
  },
  {
   "cell_type": "code",
   "execution_count": 2,
   "id": "62180815",
   "metadata": {},
   "outputs": [
    {
     "name": "stdout",
     "output_type": "stream",
     "text": [
      "\u001b[2mUsing Python 3.12.11 environment at: /Users/gliozzo/miniforge3/envs/agentics\u001b[0m\n",
      "\u001b[2mAudited \u001b[1m1 package\u001b[0m \u001b[2min 20ms\u001b[0m\u001b[0m\n",
      "In Colab: False\n"
     ]
    }
   ],
   "source": [
    "! uv pip install agentics-py\n",
    "\n",
    "\n",
    "import os\n",
    "import sys\n",
    "from getpass import getpass\n",
    "\n",
    "from dotenv import find_dotenv, load_dotenv\n",
    "\n",
    "CURRENT_PATH = \"\"\n",
    "\n",
    "IN_COLAB = \"google.colab\" in sys.modules\n",
    "print(\"In Colab:\", IN_COLAB)\n",
    "\n",
    "\n",
    "if IN_COLAB:\n",
    "    CURRENT_PATH = \"/content/drive/MyDrive/\"\n",
    "    # Mount your google drive\n",
    "    load_dotenv(\"/content/drive/MyDrive/.env\")\n",
    "    from google.colab import drive\n",
    "\n",
    "    drive.mount(\"/content/drive\")\n",
    "else:\n",
    "    load_dotenv(find_dotenv())\n",
    "\n",
    "if not os.getenv(\"GEMINI_API_KEY\"):\n",
    "    os.environ[\"GEMINI_API_KEY\"] = getpass(\"Enter your GEMINI_API_KEY:\")"
   ]
  },
  {
   "cell_type": "markdown",
   "id": "c53d8ee7",
   "metadata": {},
   "source": [
    "## Connect to your own LLM provider\n",
    "Agentics uses CrewAI wrappers for main LLM providers. You can initialize your LLM as follows.\n",
    "[find out more](https://docs.crewai.com/en/concepts/llms)"
   ]
  },
  {
   "cell_type": "code",
   "execution_count": 3,
   "id": "ec92f07e",
   "metadata": {},
   "outputs": [
    {
     "name": "stdout",
     "output_type": "stream",
     "text": [
      "<crewai.llm.LLM object at 0x12edaf8c0>\n"
     ]
    }
   ],
   "source": [
    "from crewai import LLM\n",
    "\n",
    "# pick a provider (openai, anthropic, groq, etc.) - see crewai docs for details\n",
<<<<<<< HEAD
    "llm = LLM(\n",
    "    model=\"gpt-4o-mini\",\n",
    "    temperature=0.7,  # Adjust based on task\n",
    "    max_tokens=4096,  # Set based on output needs\n",
    "    timeout=300,\n",
    ")  # Longer timeout for complex tasks\n",
=======
    "llm = LLM(model=\"gemini/gemini-2.0-flash\",\n",
    "    temperature=0.7,    # Adjust based on task\n",
    "    max_tokens=4096,    # Set based on output needs\n",
    "    timeout=300)        # Longer timeout for complex tasks\n",
>>>>>>> 45bd51a2
    "\n",
    "print(llm)"
   ]
  },
  {
   "cell_type": "markdown",
   "id": "617590f4",
   "metadata": {},
   "source": [
    "## Perform Simple LLM call\n",
    "\n",
    "Once an LLM is instatiated, you can perform LLM calls"
   ]
  },
  {
   "cell_type": "code",
   "execution_count": null,
   "id": "ab039e26",
   "metadata": {},
   "outputs": [
    {
     "name": "stdout",
     "output_type": "stream",
     "text": [
      "The Eiffel Tower is located in **Paris, France**. More specifically, it's situated on the Champ de Mars, near the Seine River, in the 7th arrondissement.\n",
      "\n"
     ]
    }
   ],
   "source": [
    "print(llm.call(\"where is the Eiffel Tower?\"))"
   ]
  },
  {
   "cell_type": "markdown",
   "id": "b21fc4d0",
   "metadata": {},
   "source": [
    "## Perform Structured Call\n",
    "\n",
    "LLMs can generate structured objects given a pydantic schema if you instantiate them accordingly"
   ]
  },
  {
   "cell_type": "code",
   "execution_count": 5,
   "id": "984913a0",
   "metadata": {},
   "outputs": [
    {
     "name": "stdout",
     "output_type": "stream",
     "text": [
      "{\n",
      "  \"short_answer\": \"Rayleigh scattering of sunlight by air molecules.\",\n",
      "  \"detailed_answer\": \"The sky appears blue due to a phenomenon called Rayleigh scattering. Sunlight is made up of all the colors of the rainbow. When sunlight enters the Earth's atmosphere, it collides with air molecules (mostly nitrogen and oxygen). This causes the sunlight to scatter in different directions. Blue and violet light have shorter wavelengths and are scattered more strongly than other colors like red and yellow. Our eyes are more sensitive to blue than violet, so we perceive the sky as blue. At sunrise and sunset, the sunlight travels through more of the atmosphere. The blue light is scattered away, leaving the longer wavelengths like red and orange to dominate, resulting in colorful sunrises and sunsets.\",\n",
      "  \"confidence\": 0.95\n",
      "}\n"
     ]
    }
   ],
   "source": [
    "from pydantic import BaseModel\n",
    "\n",
    "\n",
    "class Answer(BaseModel):\n",
    "    short_answer: str\n",
    "    detailed_answer: str\n",
    "    confidence: float\n",
    "\n",
<<<<<<< HEAD
    "\n",
    "struct_llm = LLM(model=\"gpt-4o\", response_format=Answer)\n",
    "\n",
    "print(struct_llm.call(\"Who is the most popular pokemon?\"))"
=======
    "struct_llm = LLM(model=\"gemini/gemini-2.0-flash\", response_format=Answer)\n",
    "\n",
    "print(struct_llm.call(\"Why is the sky blue?\"))\n"
   ]
  },
  {
   "cell_type": "markdown",
   "id": "ca4834b1",
   "metadata": {},
   "source": [
    "## You can also use structured decoding for information extraction"
   ]
  },
  {
   "cell_type": "code",
   "execution_count": 30,
   "id": "bc8c2ab0",
   "metadata": {},
   "outputs": [
    {
     "name": "stdout",
     "output_type": "stream",
     "text": [
      "{\n",
      "  \"books\": [\n",
      "    {\n",
      "      \"title\": \"Tractatus Logico-Philosophicus\",\n",
      "      \"publisher\": \"Routledge and Kegan Paul\",\n",
      "      \"year\": 1961,\n",
      "      \"author\": {\n",
      "        \"name\": \"Ludwig Wittgenstein\",\n",
      "        \"city\": \"Vienna\",\n",
      "        \"occupation\": \"Philosopher\"\n",
      "      }\n",
      "    },\n",
      "    {\n",
      "      \"title\": \"Philosophical Investigations\",\n",
      "      \"publisher\": \"Basil Blackwell\",\n",
      "      \"year\": 1963,\n",
      "      \"author\": {\n",
      "        \"name\": \"Ludwig Wittgenstein\",\n",
      "        \"city\": \"Vienna\",\n",
      "        \"occupation\": \"Philosopher\"\n",
      "      }\n",
      "    },\n",
      "    {\n",
      "      \"title\": \"On Certainty\",\n",
      "      \"publisher\": \"Basil Blackwell\",\n",
      "      \"year\": 1979,\n",
      "      \"author\": {\n",
      "        \"name\": \"Ludwig Wittgenstein\",\n",
      "        \"city\": \"Vienna\",\n",
      "        \"occupation\": \"Philosopher\"\n",
      "      }\n",
      "    }\n",
      "  ],\n",
      "  \"people\": [\n",
      "    {\n",
      "      \"name\": \"Ludwig Wittgenstein\",\n",
      "      \"city\": \"Vienna\",\n",
      "      \"occupation\": \"Philosopher\"\n",
      "    },\n",
      "    {\n",
      "      \"name\": \"Bertrand Russell\",\n",
      "      \"city\": \"Cambridge\",\n",
      "      \"occupation\": \"Philosopher\"\n",
      "    },\n",
      "    {\n",
      "      \"name\": \"Gottlob Frege\",\n",
      "      \"city\": \"Wismar\",\n",
      "      \"occupation\": \"Philosopher\"\n",
      "    },\n",
      "    {\n",
      "      \"name\": \"Arthur Schopenhauer\",\n",
      "      \"city\": \"Gdańsk\",\n",
      "      \"occupation\": \"Philosopher\"\n",
      "    },\n",
      "    {\n",
      "      \"name\": \"Immanuel Kant\",\n",
      "      \"city\": \"Königsberg\",\n",
      "      \"occupation\": \"Philosopher\"\n",
      "    }\n",
      "  ]\n",
      "}\n"
     ]
    }
   ],
   "source": [
    "import requests\n",
    "class Person(BaseModel):\n",
    "    name: str\n",
    "    city: str\n",
    "    occupation: str\n",
    "\n",
    "class Book(BaseModel):\n",
    "    title: str\n",
    "    publisher: str\n",
    "    year: int\n",
    "    author: Person\n",
    "\n",
    "class InformationExtraction(BaseModel):\n",
    "    books: list[Book]\n",
    "    people: list[Person]\n",
    "    \n",
    "person_llm = LLM(model=\"gemini/gemini-2.0-flash\", response_format=InformationExtraction)\n",
    "print(person_llm.call(requests.get(\"https://iep.utm.edu/wittgens/\").text))\n",
    "\n"
>>>>>>> 45bd51a2
   ]
  },
  {
   "cell_type": "markdown",
   "id": "31b53bbc",
   "metadata": {},
   "source": [
    "## Using Agentics Predefined LLMs\n",
    "\n",
    "Agentics has the following LLM handles: watsonx_llm, openai_llm, gemini_llm\n",
    "You can directly import and use them as defaults"
   ]
  },
  {
   "cell_type": "code",
   "execution_count": null,
   "id": "e4b95374",
   "metadata": {},
   "outputs": [
    {
     "name": "stderr",
     "output_type": "stream",
     "text": [
      "2025-09-05 09:22:01.390 | DEBUG    | agentics.core.llm_connections:<module>:90 - AGENTICS is connecting to the following LLM API providers:\n",
      "2025-09-05 09:22:01.391 | DEBUG    | agentics.core.llm_connections:<module>:93 - 0 - WatsonX\n",
      "2025-09-05 09:22:01.391 | DEBUG    | agentics.core.llm_connections:<module>:98 - 1 - Gemini\n",
      "2025-09-05 09:22:01.391 | DEBUG    | agentics.core.llm_connections:<module>:102 - 2 - OpenAI\n",
      "2025-09-05 09:22:01.391 | DEBUG    | agentics.core.llm_connections:<module>:104 - Please add API keys in .env file to add or disconnect providers.\n",
      "2025-09-05 09:22:01.399 | DEBUG    | agentics.core.llm_connections:get_llm_provider:29 - No LLM provider specified. Using the first available provider.\n",
      "2025-09-05 09:22:01.399 | DEBUG    | agentics.core.llm_connections:get_llm_provider:31 - Available LLM providers: ['watsonx', 'gemini', 'openai']. Using 'watsonx'\n",
      "2025-09-05 09:22:01.401 | DEBUG    | agentics.core.llm_connections:get_llm_provider:29 - No LLM provider specified. Using the first available provider.\n",
      "2025-09-05 09:22:01.401 | DEBUG    | agentics.core.llm_connections:get_llm_provider:31 - Available LLM providers: ['watsonx', 'gemini', 'openai']. Using 'watsonx'\n"
     ]
    },
    {
     "name": "stdout",
     "output_type": "stream",
     "text": [
      "{'watsonx': <crewai.llm.LLM object at 0x168c535c0>, 'gemini': <crewai.llm.LLM object at 0x13fb5e870>, 'openai': <crewai.llm.LLM object at 0x168c53740>}\n"
     ]
    },
    {
     "name": "stderr",
     "output_type": "stream",
     "text": [
      "2025-09-05 09:22:02.819 | DEBUG    | agentics.core.llm_connections:get_llm_provider:38 - Using specified LLM provider: watsonx\n"
     ]
    },
    {
     "name": "stdout",
     "output_type": "stream",
     "text": [
      "Rome is the capital city of Italy, located in the central region of the country, within the Lazio region. It is situated on the Tiber River and is about 30 kilometers inland from the Tyrrhenian Sea.\n",
      "Rome is the capital city of Italy, located in the central region of the country, within the Lazio region. It is situated on the Tiber River and is home to many historical landmarks, including the Colosseum and the Vatican City.\n"
     ]
    }
   ],
   "source": [
    "from agentics.core.llm_connections import available_llms, get_llm_provider\n",
    "\n",
    "print(available_llms)\n",
    "\n",
    "llm = get_llm_provider()  ## get the default LLM provider from the available ones\n",
    "print(llm.call(\"Where is Rome?\"))\n",
    "\n",
<<<<<<< HEAD
    "llm = get_llm_provider(\n",
    "    \"watsonx\"\n",
    ")  ## get a specific LLM provider from the available ones,change \"watsonx\" with \"openai\", \"gemini\", etc. as needed\n",
=======
    "llm=get_llm_provider(\"gemini\") ## get a specific LLM provider from the available ones,change \"gemini\" with \"openai\", \"watsonx\", etc. as needed\n",
>>>>>>> 45bd51a2
    "print(llm.call(\"Where is Rome?\"))"
   ]
  },
  {
   "cell_type": "markdown",
   "id": "76c44e41",
   "metadata": {},
   "source": [
    "## Homework\n",
    "\n",
    "Play with different data models on your favourite domain (e.g. stocks) providing relevant data. Enjoy tructured decoding magic."
   ]
  }
 ],
 "metadata": {
  "kernelspec": {
   "display_name": "agentics",
   "language": "python",
   "name": "python3"
  },
  "language_info": {
   "codemirror_mode": {
    "name": "ipython",
    "version": 3
   },
   "file_extension": ".py",
   "mimetype": "text/x-python",
   "name": "python",
   "nbconvert_exporter": "python",
   "pygments_lexer": "ipython3",
   "version": "3.12.11"
  }
 },
 "nbformat": 4,
 "nbformat_minor": 5
}<|MERGE_RESOLUTION|>--- conflicted
+++ resolved
@@ -84,19 +84,10 @@
     "from crewai import LLM\n",
     "\n",
     "# pick a provider (openai, anthropic, groq, etc.) - see crewai docs for details\n",
-<<<<<<< HEAD
-    "llm = LLM(\n",
-    "    model=\"gpt-4o-mini\",\n",
-    "    temperature=0.7,  # Adjust based on task\n",
-    "    max_tokens=4096,  # Set based on output needs\n",
-    "    timeout=300,\n",
-    ")  # Longer timeout for complex tasks\n",
-=======
     "llm = LLM(model=\"gemini/gemini-2.0-flash\",\n",
     "    temperature=0.7,    # Adjust based on task\n",
     "    max_tokens=4096,    # Set based on output needs\n",
     "    timeout=300)        # Longer timeout for complex tasks\n",
->>>>>>> 45bd51a2
     "\n",
     "print(llm)"
    ]
@@ -167,12 +158,6 @@
     "    detailed_answer: str\n",
     "    confidence: float\n",
     "\n",
-<<<<<<< HEAD
-    "\n",
-    "struct_llm = LLM(model=\"gpt-4o\", response_format=Answer)\n",
-    "\n",
-    "print(struct_llm.call(\"Who is the most popular pokemon?\"))"
-=======
     "struct_llm = LLM(model=\"gemini/gemini-2.0-flash\", response_format=Answer)\n",
     "\n",
     "print(struct_llm.call(\"Why is the sky blue?\"))\n"
@@ -280,7 +265,6 @@
     "person_llm = LLM(model=\"gemini/gemini-2.0-flash\", response_format=InformationExtraction)\n",
     "print(person_llm.call(requests.get(\"https://iep.utm.edu/wittgens/\").text))\n",
     "\n"
->>>>>>> 45bd51a2
    ]
   },
   {
@@ -346,13 +330,7 @@
     "llm = get_llm_provider()  ## get the default LLM provider from the available ones\n",
     "print(llm.call(\"Where is Rome?\"))\n",
     "\n",
-<<<<<<< HEAD
-    "llm = get_llm_provider(\n",
-    "    \"watsonx\"\n",
-    ")  ## get a specific LLM provider from the available ones,change \"watsonx\" with \"openai\", \"gemini\", etc. as needed\n",
-=======
     "llm=get_llm_provider(\"gemini\") ## get a specific LLM provider from the available ones,change \"gemini\" with \"openai\", \"watsonx\", etc. as needed\n",
->>>>>>> 45bd51a2
     "print(llm.call(\"Where is Rome?\"))"
    ]
   },
