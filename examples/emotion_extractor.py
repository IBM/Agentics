import asyncio
import os
from pathlib import Path
from typing import Optional

from pydantic import BaseModel, Field

<<<<<<< HEAD
from agentics.core.agentics import Agentics as AG
from agentics.core.llm_connections import available_llms
=======
from agentics import AG
>>>>>>> 10143c8a


class Emotion(BaseModel):
    emotion_category: Optional[str] = Field(
        None,
        description="This is the type of the recognized emotion such as joy, sadnees, and fear. Return None if no emotion has been spotted.",
    )
    text_passage: Optional[str] = Field(
        None,
        description="This is the text passage where the above emotion has been mentioned. Return None if the above category is None",
    )
    confidence: Optional[float] = Field(
        0, description="This is confidence of your assessment on the above information"
    )


class EmotionDector(BaseModel):
    emotions_in_text: Optional[list[Emotion]] = []
    full_text: Optional[str] = Field(
        None, description="The original passage of text copied verbatim from the SOURCE"
    )


def split_into_chunks(text, chunk_size=200):
    return [text[i : i + chunk_size] for i in range(0, len(text), chunk_size)]


async def main():

    emotion_detector = AG(
<<<<<<< HEAD
        atype=EmotionDector,
        llm=available_llms["watsonx"],
        transduction_logs_path="/tmp/emotion_extractor.logs",
=======
        atype=EmotionDector, llm=AG.get_llm_provider(), batch_size_transduction=20
>>>>>>> 10143c8a
    )

    current_file = Path(__file__).resolve()
    text = None
    with open(
        os.path.join(
            os.path.dirname(current_file.parent),
            "data/emotion_detection/The_Brothers_Karamazov.txt",
        )
    ) as f:
        text = f.read()

    emotion_detector.verbose_transduction = True
    emotions = await (emotion_detector << split_into_chunks(text)[:100])

<<<<<<< HEAD
    emotions.to_csv("/tmp/The_Brothers_Karamazov_emotions.json")
=======
>>>>>>> 10143c8a
    emotions.pretty_print()


asyncio.run(main())<|MERGE_RESOLUTION|>--- conflicted
+++ resolved
@@ -5,12 +5,7 @@
 
 from pydantic import BaseModel, Field
 
-<<<<<<< HEAD
-from agentics.core.agentics import Agentics as AG
-from agentics.core.llm_connections import available_llms
-=======
 from agentics import AG
->>>>>>> 10143c8a
 
 
 class Emotion(BaseModel):
@@ -41,13 +36,7 @@
 async def main():
 
     emotion_detector = AG(
-<<<<<<< HEAD
-        atype=EmotionDector,
-        llm=available_llms["watsonx"],
-        transduction_logs_path="/tmp/emotion_extractor.logs",
-=======
         atype=EmotionDector, llm=AG.get_llm_provider(), batch_size_transduction=20
->>>>>>> 10143c8a
     )
 
     current_file = Path(__file__).resolve()
@@ -63,10 +52,6 @@
     emotion_detector.verbose_transduction = True
     emotions = await (emotion_detector << split_into_chunks(text)[:100])
 
-<<<<<<< HEAD
-    emotions.to_csv("/tmp/The_Brothers_Karamazov_emotions.json")
-=======
->>>>>>> 10143c8a
     emotions.pretty_print()
 
 
